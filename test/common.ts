--- conflicted
+++ resolved
@@ -7,19 +7,15 @@
   Requeued = "Requeued",
 }
 
-<<<<<<< HEAD
-export const Message = (item = yxc.object().arbitrary()) =>
-=======
 export const Message = (
-  item: ObjectHandler = yxc.object().arbitrary(),
-  num_requeues = yxc.number().integer().min(0),
+  item = yxc.object().arbitrary(),
+  num_requeues = yxc.number().natural({ withZero: true }),
   state = yxc.string().enum(Object.values(MessageState))
 ) =>
->>>>>>> 930fb91e
   yxc.object({
     id: yxc.string(),
-    queued_at: yxc.number().integer().positive(),
-    updated_at: yxc.number().integer().positive(),
+    queued_at: yxc.number().natural(),
+    updated_at: yxc.number().natural(),
     item,
     state,
     num_requeues,
