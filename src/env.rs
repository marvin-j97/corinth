use std::{convert::TryInto, env};

pub fn try_env_to_uint(name: String) -> Option<u64> {
  let str_value = env::var(name).ok();
  if str_value.is_some() {
    return Some(
      str_value
        .unwrap()
        .parse::<u64>()
        .expect("Invalid env variable!"),
    );
  }
  None
}

pub fn get_port() -> u16 {
  let num = try_env_to_uint(String::from("CORINTH_PORT"));
  if num.is_some() {
    num.unwrap().try_into().expect("Invalid port value")
  } else {
<<<<<<< HEAD
    6767
=======
    44444
>>>>>>> cc8978da
  }
}

pub fn data_folder() -> String {
  env::var("CORINTH_BASE_FOLDER").unwrap_or(String::from(".corinth"))
}<|MERGE_RESOLUTION|>--- conflicted
+++ resolved
@@ -18,11 +18,7 @@
   if num.is_some() {
     num.unwrap().try_into().expect("Invalid port value")
   } else {
-<<<<<<< HEAD
-    6767
-=======
     44444
->>>>>>> cc8978da
   }
 }
 
