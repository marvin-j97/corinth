use crate::date::timestamp;
use crate::fs::{append_to_file, file_exists};
use crate::{env::data_folder, global_data::QUEUES};
use oysterpack_uid::ulid::ulid_str;
use serde_json::Value;
use std::collections::{HashMap, HashSet, VecDeque};
use std::fs::{create_dir_all, read_to_string, rename, File};
use std::io::{BufRead, BufReader, Write};
use std::mem::size_of;
use std::thread;
use std::time::Duration;

#[derive(Serialize, Deserialize, Clone, Debug)]
pub struct Message {
  id: String,
  queued_at: u64,
  item: Value,
}

#[derive(Serialize, Deserialize)]
pub struct QueueMeta {
  created_at: u64,
  num_acknowledged: u64,
  num_dedup_hits: u64,
  // num_ack_misses: u64
  ack_time: u32,
  dedup_time: u32,
}

pub struct Queue {
  id: String,

  items: VecDeque<Message>,
  dedup_set: HashSet<String>,
  ack_map: HashMap<String, Message>,

  meta: QueueMeta,

  persistent: bool,
}

// Returns the relative folder path in which
// the queue is stored (items & metadata)
fn get_queue_folder(id: &String) -> String {
  format!("{}/{}", data_folder(), id)
}

fn queue_meta_file(id: &String) -> String {
  format!("{}/meta.json", get_queue_folder(&id))
}

// Returns the relative path to the persistent storage file
// of the queue's items
fn queue_item_file(id: &String, suffix: String) -> String {
  format!("{}/items{}.jsonl", get_queue_folder(&id), suffix)
}

// Temp file to write into
fn queue_temp_file(id: &String) -> String {
  queue_item_file(&id, String::from("~"))
}

// Reads a file and returns the resulting queue
// Keeps track of which items were deleted, and is ordered
// the same way the file is ordered
fn read_file(file: &String) -> VecDeque<Message> {
  // Result queue
  let mut items: VecDeque<Message> = VecDeque::new();
  // Sequence of message IDs (keep track of order)
  let mut loaded_files_queue: Vec<String> = Vec::new();
  // Dictionary of all items
  let mut item_dictionary: HashMap<String, Message> = HashMap::new();

  // Read file line-by-line
  // Keep track which files are deleted
  // and store the order in which the items appeared
  let file = File::open(&file).expect("Couldn't open items.jsonl");
  let reader = BufReader::new(file);
  for line in reader.lines() {
    let line = line.unwrap();
    let obj: Value = serde_json::from_str(&line).expect("JSON parse failed");
    if obj["$corinth_deleted"].is_string() {
      let id = obj["$corinth_deleted"].as_str().unwrap();
      item_dictionary.remove(id);
    } else {
      let id = obj["id"].as_str().unwrap();
      let msg: Message = serde_json::from_str(&line).expect("JSON parse failed");
      item_dictionary.insert(String::from(id), msg);
      loaded_files_queue.push(String::from(id));
    }
  }

  // Only return items that were not deleted
  for id in loaded_files_queue.iter() {
    let msg = item_dictionary.get(id);
    if msg.is_some() {
      items.push_back(msg.unwrap().clone());
    }
  }
  items
}

// Write all items into a temp file
// Then rename tmp_file ~> real_file
fn compact_file(write_file: &String, compact_to: &String, items: &VecDeque<Message>) {
  File::create(write_file).expect("Failed to create temporary write file");

  for item in items.iter() {
    let line = serde_json::to_string(&item)
      .ok()
      .expect("JSON stringify error");
    append_to_file(write_file, format!("{}\n", line));
  }

  rename(write_file, &compact_to).expect("Failed to compact queue items");
}

// Initializes the queue's item queue from disk
fn init_items(id: &String) -> VecDeque<Message> {
  let mut items: VecDeque<Message> = VecDeque::new();

  let queue_item_file = queue_item_file(&id, String::from(""));
  if file_exists(&get_queue_folder(&id)) && file_exists(&queue_item_file) {
    items = read_file(&queue_item_file);
    // Minimize file size
    compact_file(&queue_temp_file(&id), &queue_item_file, &items);
  } else {
    create_dir_all(get_queue_folder(&id)).expect("Invalid folder name");
  }

  items
}

fn write_metadata(id: &String, meta: &QueueMeta) {
  let mut writer = File::create(queue_meta_file(&id)).expect("unable to create meta file");
  writer
    .write_all(serde_json::to_string(&meta).unwrap().as_bytes())
    .expect("unable to write");
}

impl Queue {
  pub fn get_mem_size(&self) -> usize {
    size_of::<Queue>()
      + self.size() * size_of::<Message>()
      + self.ack_size() * size_of::<Message>()
      + self.dedup_size() * size_of::<String>()
  }

  // Read queue from disk
  pub fn from_disk(id: String) -> Queue {
    let items: VecDeque<Message> = init_items(&id);
    let mut queue = Queue {
      id: id.clone(),
      items,
      dedup_set: HashSet::new(),
      ack_map: HashMap::new(),
      meta: QueueMeta {
        num_dedup_hits: 0,
        num_acknowledged: 0,
        created_at: timestamp(),
        ack_time: 300,
        dedup_time: 300,
      },
      persistent: true,
    };
    let metadata_file = queue_meta_file(&id);
    if file_exists(&metadata_file) {
      let metadata = read_to_string(metadata_file).expect("Couldn't read metadata file");
      let metadata: QueueMeta =
        serde_json::from_str(&metadata).expect("Couldn't read metadata file");
      queue.meta = metadata;
    }
    queue
  }

  // Create a new empty queue
  pub fn new(id: String, ack_time: u32, dedup_time: u32, persistent: bool) -> Queue {
    let items: VecDeque<Message> = VecDeque::new();
    // TODO: compact interval
    let meta = QueueMeta {
      num_dedup_hits: 0,
      num_acknowledged: 0,
      created_at: timestamp(),
      ack_time,
      dedup_time,
    };
    if persistent {
      write_metadata(&id, &meta);
      create_dir_all(get_queue_folder(&id)).expect("Invalid folder name");
    }
    return Queue {
      id,
      items,
      dedup_set: HashSet::new(),
      ack_map: HashMap::new(),
      meta,
      persistent,
    };
  }

  // Acknowledge message reception
  // Returns true if the message was marked as acknowledged
  // False otherwise
  pub fn ack(&mut self, id: String) -> bool {
    let item = self.ack_map.get(&id);
    if item.is_some() {
      self.ack_map.remove(&id);
      self.meta.num_acknowledged += 1;
      if self.persistent {
        write_metadata(&self.id, &self.meta);
      }
      true
    } else {
      false
    }
  }

  // Start timeout thread to remove item from dedup map
  fn schedule_dedup_item(&mut self, id: String, lifetime: u64) {
    let this_id = self.id.clone();
    thread::spawn(move || {
      thread::sleep(Duration::from_secs(lifetime));
      let mut queue_map = QUEUES.lock().unwrap();
      let this_queue = queue_map.get_mut(&this_id);
      if this_queue.is_some() {
        this_queue.unwrap().dedup_set.remove(&id);
      }
    });
  }

  // Checks if the given dedup id is already being tracked
  // If not, it will be tracked
  // Returns true if the id was not originally tracked, false otherwise
  fn register_dedup_id(&mut self, dedup_id: Option<String>) -> bool {
    if dedup_id.is_some() {
      let d_id = dedup_id.unwrap();
      let dedup_in_map = self.dedup_set.contains(&d_id);
      if dedup_in_map {
        self.meta.num_dedup_hits += 1;
        if self.persistent {
          write_metadata(&self.id, &self.meta);
        }
        return false;
      }
      let lifetime = self.meta.dedup_time.into();
      self.dedup_set.insert(d_id.clone());
      if lifetime > 0 {
        self.schedule_dedup_item(d_id, lifetime);
      }
    }
    true
  }

  fn enqueue(&mut self, id: String, item: Value) -> Message {
    let message = Message {
      id: id.clone(),
      item,
      queued_at: timestamp(),
    };
    self.items.push_back(message.clone());
    if self.persistent {
      let line = serde_json::to_string(&message)
        .ok()
        .expect("JSON stringify error");
      append_to_file(
        &queue_item_file(&self.id, String::from("")),
        format!("{}\n", line),
      );
    }
    message
  }

  // Tries to enqueue the given item
  // If a deduplication id is given and the id is currently being tracked the message will be dropped
  // Returns the message or None
  pub fn try_enqueue(&mut self, item: Value, dedup_id: Option<String>) -> Option<Message> {
    let id = ulid_str();
    if self.register_dedup_id(dedup_id) {
      return Some(self.enqueue(id, item));
    }
    None
  }

  // Start timeout thread to remove item from ack map & back into queue
  fn schedule_ack_item(&mut self, message: Message, lifetime: u64) {
    let message_id = message.id.clone();
    self.ack_map.insert(message_id.clone(), message.clone());
    let this_id = self.id.clone();
    thread::spawn(move || {
      thread::sleep(Duration::from_secs(lifetime));
      let mut queue_map = QUEUES.lock().unwrap();
      let this_queue = queue_map.get_mut(&this_id);
      if this_queue.is_some() {
        let queue = this_queue.unwrap();
        let message = queue.ack_map.remove(&message_id);
        if message.is_some() {
          queue.items.push_back(message.unwrap());
        }
      }
    });
  }

  // Returns the first element, but does not dequeue it
  pub fn peek(&self) -> Option<Message> {
    let item_maybe = self.items.front();
    if item_maybe.is_some() {
      return Some(item_maybe.unwrap().clone());
    }
    return None;
  }

  // Removes and returns the first element
  pub fn dequeue(&mut self, auto_ack: bool) -> Option<Message> {
    let item_maybe = self.peek();
    if item_maybe.is_some() {
<<<<<<< HEAD
      if !peek {
        self.items.pop_front();
        if self.persistent {
          let id = item_maybe.clone().unwrap().id;
          let line = format!("{{\"$corinth_deleted\":\"{}\" }}\n", id);
          append_to_file(&queue_item_file(&self.id, String::from("")), line);
        }
        if auto_ack {
          self.meta.num_acknowledged += 1;
          if self.persistent {
            write_metadata(&self.id, &self.meta);
          }
        } else {
          let message = item_maybe.clone().unwrap();
          let lifetime = self.meta.ack_time.into();
          if lifetime > 0 {
            self.schedule_ack_item(message, lifetime);
          }
=======
      self.items.pop_front();
      if auto_ack {
        self.num_acknowledged += 1;
      } else {
        let message = item_maybe.clone().unwrap();
        let lifetime = self.ack_time.into();
        if lifetime > 0 {
          self.schedule_ack_item(message, lifetime);
>>>>>>> cc8978da
        }
      }
      return item_maybe;
    }
    None
  }

  // Returns the size of the queue
  pub fn size(&self) -> usize {
    self.items.len()
  }

  // Returns the amount of successfully acknowledges messages
  pub fn num_acknowledged(&self) -> u64 {
    self.meta.num_acknowledged
  }

  // Returns the time the queue was created
  pub fn created_at(&self) -> u64 {
    self.meta.created_at
  }

  // Returns the amount of dedup hits
  pub fn num_dedup_hits(&self) -> u64 {
    self.meta.num_dedup_hits
  }

  // Returns the amount of deduplication ids currently being tracked
  pub fn dedup_size(&self) -> usize {
    self.dedup_set.len()
  }

  // Returns the amount of unacknowledged messages currently being tracked
  pub fn ack_size(&self) -> usize {
    self.ack_map.len()
  }

  pub fn dedup_time(&self) -> u32 {
    self.meta.dedup_time
  }

  pub fn ack_time(&self) -> u32 {
    self.meta.ack_time
  }

  pub fn is_persistent(&self) -> bool {
    self.persistent
  }
}<|MERGE_RESOLUTION|>--- conflicted
+++ resolved
@@ -313,35 +313,22 @@
   pub fn dequeue(&mut self, auto_ack: bool) -> Option<Message> {
     let item_maybe = self.peek();
     if item_maybe.is_some() {
-<<<<<<< HEAD
-      if !peek {
-        self.items.pop_front();
+      self.items.pop_front();
+      if self.persistent {
+        let id = item_maybe.clone().unwrap().id;
+        let line = format!("{{\"$corinth_deleted\":\"{}\" }}\n", id);
+        append_to_file(&queue_item_file(&self.id, String::from("")), line);
+      }
+      if auto_ack {
+        self.meta.num_acknowledged += 1;
         if self.persistent {
-          let id = item_maybe.clone().unwrap().id;
-          let line = format!("{{\"$corinth_deleted\":\"{}\" }}\n", id);
-          append_to_file(&queue_item_file(&self.id, String::from("")), line);
+          write_metadata(&self.id, &self.meta);
         }
-        if auto_ack {
-          self.meta.num_acknowledged += 1;
-          if self.persistent {
-            write_metadata(&self.id, &self.meta);
-          }
-        } else {
-          let message = item_maybe.clone().unwrap();
-          let lifetime = self.meta.ack_time.into();
-          if lifetime > 0 {
-            self.schedule_ack_item(message, lifetime);
-          }
-=======
-      self.items.pop_front();
-      if auto_ack {
-        self.num_acknowledged += 1;
       } else {
         let message = item_maybe.clone().unwrap();
-        let lifetime = self.ack_time.into();
+        let lifetime = self.meta.ack_time.into();
         if lifetime > 0 {
           self.schedule_ack_item(message, lifetime);
->>>>>>> cc8978da
         }
       }
       return item_maybe;
